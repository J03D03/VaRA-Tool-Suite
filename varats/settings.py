"""
Settings module for VaRA

All settings are stored in a simple dictionary. Each
setting should be modifiable via environment variable.
"""

import typing as tp
from os import path, makedirs, getcwd

import benchbuild.utils.settings as s

CFG = s.Configuration(
    "vara",
    node={
        "config_file": {
            "desc": "Config file path of varats. Not guaranteed to exist.",
            "default": None,
        },
        "version": {
            "desc": "VaRA version.",
            "default": 80,
        },
        "benchbuild_root": {
            "desc": "Root folder to run BenchBuild in",
            "default": None,
        },
        "llvm_source_dir": {
            "desc": "LLVM source dir",
            "default": None,
        },
        "llvm_install_dir": {
            "desc": "Install dir for LLVM and VaRA",
            "default": None,
        },
        "result_dir": {
            "desc": "Result folder for collected results",
            "default": None,
        },
        "own_libgit2": {
            "default": True,
            "desc": "Build own libgit2",
        },
        "include_phasar": {
            "default": True,
            "desc": "Include Phasar for static analysis",
        },
    })

CFG["paper_config"] = {
    "folder": {
        "desc": "Folder with paper configs.",
        "default": None,
    },
    "current_config": {
        "desc": "Paper config file to load.",
        "default": None,
    },
}

CFG["env"] = {
    "default": {},
    "desc": "The environment benchbuild's commands should operate in."
}

CFG['db'] = {
    "connect_string": {
        "desc":
        "sqlalchemy connect string",
        "default":
        "sqlite://"
    },
    "rollback": {
        "desc": "Rollback all operations after benchbuild completes.",
        "default": False
    },
    "create_functions": {
        "default": False,
        "desc": "Should we recreate our SQL functions from scratch?"
    }
}

CFG['experiment'] = {
    "only_missing": {
        "default": True,
        "desc": "Only run missing version"
    },
    "random_order": {
        "default": False,
        "desc": "Randomize the order of versions to explore."
    },
    "sample_limit": {
        "default": None,
        "desc": "Randomize the order of versions to explore."
    },
}

CFG['plots'] = {
    "data_cache": {
        "default": "data_cache",
        "desc": "Local data cache to store preprocessed files."
    },
}


def get_value_or_default(cfg: s.Configuration, varname: str,
                         default: tp.Any) -> tp.Any:
    """
    Checks if the config variable has a value and if it is not None.
    Then the value is returned. Otherwise, the default value is
    set and then returned.
    """
    config_node = cfg[varname]
    if not config_node.has_value or config_node.value is None:
        cfg[varname] = default
    return config_node.value


def create_missing_folders() -> None:
    """
    Create a folders that do not exist but where set in the config.
    """

    def create_missing_folder_for_cfg(
            cfg_varname: str, local_cfg: s.Configuration = CFG) -> None:
        """
        Create missing folders for a specific config path.
        """

        config_node = local_cfg[cfg_varname]
        if config_node.has_value and\
                config_node.value is not None and\
                not path.isdir(config_node.value):
            makedirs(config_node.value)

    create_missing_folder_for_cfg("benchbuild_root")
    create_missing_folder_for_cfg("result_dir")
    create_missing_folder_for_cfg("data_cache", CFG["plots"])


def save_config() -> None:
    """
    Persist VaRA config to a yaml file.
    """
    if CFG["config_file"].value is None:
        config_file = ".vara.yaml"
    else:
        config_file = str(CFG["config_file"])
    CFG["config_file"] = path.abspath(config_file)
    if CFG["result_dir"].value is None:
        CFG["result_dir"] = path.dirname(str(CFG["config_file"])) +\
            "/results"

    create_missing_folders()
    CFG.store(config_file)


def generate_benchbuild_config(vara_cfg: s.Configuration,
                               bb_config_path: str) -> None:
    """
    Generate a configuration file for benchbuild
    """
    from benchbuild.settings import CFG as BB_CFG

    # Projects for VaRA
    projects_conf = BB_CFG["plugins"]["projects"]
    # If we want later to use default BB projects
    # projects_conf.value[:] = [ x for x in projects_conf.value
    #                           if not x.endswith('gzip')]
    projects_conf.value[:] = []
    projects_conf.value[:] += [
        'varats.projects.c_projects.busybox',
        'varats.projects.c_projects.git',
        'varats.projects.c_projects.gravity',
        'varats.projects.c_projects.gzip',
        'varats.projects.c_projects.libvpx',
        'varats.projects.c_projects.lrzip',
        'varats.projects.c_projects.opus',
        'varats.projects.c_projects.tmux',
        'varats.projects.c_projects.vim',
        'varats.projects.c_projects.x264',
        'varats.projects.c_projects.xz',
    ]
    projects_conf.value[:] += ['varats.projects.cpp_projects.doxygen']
    projects_conf.value[:] += ['varats.projects.test_projects.basic_tests']
    projects_conf.value[:] += ['varats.projects.test_projects.taint_tests']

    # Experiments for VaRA
    projects_conf = BB_CFG["plugins"]["experiments"]
    projects_conf.value[:] = []
    projects_conf.value[:] += [
        'varats.experiments.git_blame_annotation_report',
        'varats.experiments.marker_tester',
        'varats.experiments.just_compile',
<<<<<<< HEAD
        'varats.experiments.vara_full_mtfa',
        'varats.experiments.vara_fc_taint_analysis',
        'varats.experiments.phasar_env_analysis'
=======
        'varats.experiments.phasar_env_analysis',
        'varats.experiments.phasar_env_trace_propagation'
>>>>>>> 81ffcbac
    ]

    # Slurm Cluster Configuration
    BB_CFG["slurm"]["account"] = "anywhere"
    BB_CFG["slurm"]["partition"] = "anywhere"

    BB_CFG["env"] = {"PATH": [str(vara_cfg["llvm_install_dir"]) + "bin/"]}

    # Add VaRA experiment config variables
    BB_CFG["vara"] = {
        "outfile": {
            "default": "",
            "desc": "Path to store results of VaRA CFR analysis.",
            "value": str(vara_cfg["result_dir"])
        },
        "result": {
            "default": "",
            "desc": "Path to store already annotated projects.",
            "value": "BC_files"
        }
    }

    def replace_bb_cwd_path(cfg_varname: str,
                            cfg_node: s.Configuration = BB_CFG) -> None:
        cfg_node[cfg_varname] = str(vara_cfg["benchbuild_root"]) +\
            str(cfg_node[cfg_varname])[len(getcwd()):]

    replace_bb_cwd_path("build_dir")
    replace_bb_cwd_path("tmp_dir")
    replace_bb_cwd_path("test_dir")
    replace_bb_cwd_path("node_dir", BB_CFG["slurm"])

    # Create caching folder for .bc files
    BC_cache_path = str(vara_cfg["benchbuild_root"])
    BC_cache_path += "/" + str(BB_CFG["vara"]["result"])
    if not path.isdir(BC_cache_path):
        makedirs(BC_cache_path)

    BB_CFG.store(bb_config_path)


s.setup_config(CFG, ['.vara.yaml', '.vara.yml'], "VARA_CONFIG_FILE")
s.update_env(CFG)<|MERGE_RESOLUTION|>--- conflicted
+++ resolved
@@ -192,14 +192,10 @@
         'varats.experiments.git_blame_annotation_report',
         'varats.experiments.marker_tester',
         'varats.experiments.just_compile',
-<<<<<<< HEAD
         'varats.experiments.vara_full_mtfa',
         'varats.experiments.vara_fc_taint_analysis',
-        'varats.experiments.phasar_env_analysis'
-=======
         'varats.experiments.phasar_env_analysis',
         'varats.experiments.phasar_env_trace_propagation'
->>>>>>> 81ffcbac
     ]
 
     # Slurm Cluster Configuration
